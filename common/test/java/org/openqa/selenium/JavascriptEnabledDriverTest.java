/*
Copyright 2007-2009 WebDriver committers
Copyright 2007-2009 Google Inc.
Portions copyright 2007 ThoughtWorks, Inc

Licensed under the Apache License, Version 2.0 (the "License");
you may not use this file except in compliance with the License.
You may obtain a copy of the License at

     http://www.apache.org/licenses/LICENSE-2.0

Unless required by applicable law or agreed to in writing, software
distributed under the License is distributed on an "AS IS" BASIS,
WITHOUT WARRANTIES OR CONDITIONS OF ANY KIND, either express or implied.
See the License for the specific language governing permissions and
limitations under the License.
*/

package org.openqa.selenium;

import static org.hamcrest.MatcherAssert.assertThat;
import org.hamcrest.Matchers;
import static org.hamcrest.Matchers.equalTo;
import static org.hamcrest.core.Is.is;
import static org.junit.matchers.JUnitMatchers.either;
import static org.openqa.selenium.Ignore.Driver.CHROME;
import static org.openqa.selenium.Ignore.Driver.CHROME_NON_WINDOWS;
import static org.openqa.selenium.Ignore.Driver.FIREFOX;
import static org.openqa.selenium.Ignore.Driver.IE;
import static org.openqa.selenium.Ignore.Driver.REMOTE;
import org.openqa.selenium.internal.Locatable;

import java.awt.*;

/**
 * Test case for browsers that support using Javascript
 */
public class JavascriptEnabledDriverTest extends AbstractDriverTestCase {
	@JavascriptEnabled
    public void testDocumentShouldReflectLatestTitle() throws Exception {
        driver.get(javascriptPage);

        assertThat(driver.getTitle(), equalTo("Testing Javascript"));
        driver.findElement(By.linkText("Change the page title!")).click();
        assertThat(driver.getTitle(), equalTo("Changed"));

        String titleViaXPath = driver.findElement(By.xpath("/html/head/title")).getText();
        assertThat(titleViaXPath, equalTo("Changed"));
    }

	@JavascriptEnabled
    public void testDocumentShouldReflectLatestDom() throws Exception {
        driver.get(javascriptPage);
        String currentText = driver.findElement(By.xpath("//div[@id='dynamo']")).getText();
        assertThat(currentText, equalTo("What's for dinner?"));

        WebElement webElement = driver.findElement(By.linkText("Update a div"));
        webElement.click();

        String newText = driver.findElement(By.xpath("//div[@id='dynamo']")).getText();
        assertThat(newText, equalTo("Fish and chips!"));
    }

//    public void testShouldAllowTheUserToOkayConfirmAlerts() {
//		driver.get(alertPage);
//		driver.findElement(By.id("confirm").click();
//		driver.switchTo().alert().accept();
//		assertEquals("Hello WebDriver", driver.getTitle());
//	}
//
//	public void testShouldAllowUserToDismissAlerts() {
//		driver.get(alertPage);
//		driver.findElement(By.id("confirm").click();
//
//		driver.switchTo().alert().dimiss();
//		assertEquals("Testing Alerts", driver.getTitle());
//	}
//
//	public void testShouldBeAbleToGetTheTextOfAnAlert() {
//		driver.get(alertPage);
//		driver.findElement(By.id("confirm").click();
//
//		String alertText = driver.switchTo().alert().getText();
//		assertEquals("Are you sure?", alertText);
//	}
//
//	public void testShouldThrowAnExceptionIfAnAlertIsBeingDisplayedAndTheUserAttemptsToCarryOnRegardless() {
//		driver.get(alertPage);
//		driver.findElement(By.id("confirm").click();
//
//		try {
//			driver.get(simpleTestPage);
//			fail("Expected the alert not to allow further progress");
//		} catch (UnhandledAlertException e) {
//			// This is good
//		}
//	}

    @JavascriptEnabled
	@Ignore(IE)
    public void testShouldWaitForLoadsToCompleteAfterJavascriptCausesANewPageToLoad() {
        driver.get(formPage);

        driver.findElement(By.id("changeme")).setSelected();

        assertThat(driver.getTitle(), equalTo("Page3"));
    }

    @JavascriptEnabled
	@Ignore(IE)
    public void testShouldBeAbleToFindElementAfterJavascriptCausesANewPageToLoad() throws InterruptedException
    {
        driver.get(formPage);

        driver.findElement(By.id("changeme")).setSelected();

        assertThat(driver.findElement(By.id("pageNumber")).getText(), equalTo("3"));
    }

	@JavascriptEnabled
    public void testShouldBeAbleToDetermineTheLocationOfAnElement() {
        driver.get(xhtmlTestPage);

        RenderedWebElement element = (RenderedWebElement) driver.findElement(By.id("username"));
        Point location = element.getLocation();

        assertThat(location.getX() > 0, is(true));
        assertThat(location.getY() > 0, is(true));
    }

	@JavascriptEnabled
    public void testShouldBeAbleToDetermineTheSizeOfAnElement() {
        driver.get(xhtmlTestPage);

        RenderedWebElement element = (RenderedWebElement) driver.findElement(By.id("username"));
        Dimension size = element.getSize();

        assertThat(size.getWidth() > 0, is(true));
        assertThat(size.getHeight() > 0, is(true));
    }

	@JavascriptEnabled
	@Ignore(CHROME_NON_WINDOWS)
    public void testShouldFireOnChangeEventWhenSettingAnElementsValue() {
      driver.get(javascriptPage);
      driver.findElement(By.id("change")).sendKeys("foo");
      String result = driver.findElement(By.id("result")).getText();

      assertThat(result, equalTo("change"));
    }

  @JavascriptEnabled
  public void testShouldBeAbleToSubmitFormsByCausingTheOnClickEventToFire() {
    driver.get(javascriptPage);
    WebElement element = driver.findElement(By.id("jsSubmitButton"));
    element.click();

    assertThat(driver.getTitle(), Matchers.is("We Arrive Here"));
  }

  @JavascriptEnabled
  public void testShouldBeAbleToClickOnSubmitButtons() {
    driver.get(javascriptPage);
    WebElement element = driver.findElement(By.id("submittingButton"));
    element.click();

    assertThat(driver.getTitle(), Matchers.is("We Arrive Here"));
  }

  @JavascriptEnabled
  public void testIssue80ClickShouldGenerateClickEvent() {
    driver.get(javascriptPage);
    WebElement element = driver.findElement(By.id("clickField"));
    assertEquals("Hello", element.getValue());

    element.click();

    assertEquals("Clicked", element.getValue());
  }

  @Ignore(CHROME)
  @JavascriptEnabled
  public void testShouldBeAbleToSwitchToFocusedElement() {
    driver.get(javascriptPage);

    driver.findElement(By.id("switchFocus")).click();

    WebElement element = driver.switchTo().activeElement();
    assertThat(element.getAttribute("id"), is("theworks"));
  }

  @Ignore(CHROME)
  @JavascriptEnabled
  public void testIfNoElementHasFocusTheActiveElementIsTheBody() {
    driver.get(simpleTestPage);

    WebElement element = driver.switchTo().activeElement();

    assertThat(element.getAttribute("name"), is("body"));
  }

  @JavascriptEnabled
<<<<<<< HEAD
  @Ignore(value = {IE, FIREFOX, REMOTE}, reason = "Firefox: Window demands focus to work. Other platforms: not properly tested")
=======
  @Ignore(value = {IE, FIREFOX, REMOTE, CHROME_NON_WINDOWS}, reason = "Firefox: Window demands focus to work. Other platforms: not properly tested")
>>>>>>> 2356c932
  public void testChangeEventIsFiredAppropriatelyWhenFocusIsLost() {
    driver.get(javascriptPage);

    WebElement input = driver.findElement(By.id("changeable"));
    input.sendKeys("test");
    driver.findElement(By.id("clickField")).click(); // move focus
    assertThat(driver.findElement(By.id("result")).getText().trim(), either(is("focus change blur")).or(is("focus blur change")));

    input.sendKeys(Keys.BACK_SPACE, "t");
    driver.findElement(By.xpath("//body")).click();  // move focus

    assertThat(driver.findElement(By.id("result")).getText().trim(), 
    		either(is("focus change blur focus blur"))
    		.or(is("focus blur change focus blur"))
    		.or(is("focus blur change focus blur change"))
    		.or(is("focus change blur focus change blur"))); //What Chrome does
  }

  /**
  * If the click handler throws an exception, the firefox driver freezes. This is suboptimal.   
  */
  @JavascriptEnabled
  public void testShouldBeAbleToClickIfEvenSomethingHorribleHappens() {
    driver.get(javascriptPage);

    driver.findElement(By.id("error")).click();

    // If we get this far then the test has passed, but let's do something basic to prove the point
    String text = driver.findElement(By.id("error")).getText();

    assertNotNull(text);
  }
    
  @JavascriptEnabled
  public void testShouldBeAbleToGetTheLocationOfAnElement() {
      driver.get(javascriptPage);

      if (!(driver instanceof JavascriptExecutor))
        return;

      ((JavascriptExecutor) driver).executeScript("window.focus();");
      WebElement element = driver.findElement(By.id("keyUp"));
      
      if (!(element instanceof Locatable))
    	  return;
      
      Point point = ((Locatable) element).getLocationOnScreenOnceScrolledIntoView();

      assertTrue(point.getX() > 1);
      assertTrue(point.getY() > 1);
  }
}<|MERGE_RESOLUTION|>--- conflicted
+++ resolved
@@ -200,11 +200,7 @@
   }
 
   @JavascriptEnabled
-<<<<<<< HEAD
-  @Ignore(value = {IE, FIREFOX, REMOTE}, reason = "Firefox: Window demands focus to work. Other platforms: not properly tested")
-=======
   @Ignore(value = {IE, FIREFOX, REMOTE, CHROME_NON_WINDOWS}, reason = "Firefox: Window demands focus to work. Other platforms: not properly tested")
->>>>>>> 2356c932
   public void testChangeEventIsFiredAppropriatelyWhenFocusIsLost() {
     driver.get(javascriptPage);
 
